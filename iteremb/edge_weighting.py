# -*- coding: utf-8 -*-
# @Author: Sadamori Kojaku
# @Date:   2023-06-03 22:01:20
# @Last Modified by:   Sadamori Kojaku
# @Last Modified time: 2023-06-08 12:27:26
import numpy as np
from scipy import sparse
from scipy import stats

models = {}
weighting_model = lambda f: models.setdefault(f.__name__, f)

preprocessing_funcs = {}
preprocessing_function = lambda f: preprocessing_funcs.setdefault(f.__name__, f)


def find_edges(A):
    B = sparse.coo_matrix(A)
    return B.row, B.col, B.data


@weighting_model
def cosine_similarity(A, emb, **params):
    """
    Calculate the cosine similarity between embeddings and return a sparse matrix.

    Parameters
    ----------
    A : csr_matrix
        The adjacency matrix of a graph.
    emb : ndarray
        The node embedding matrix with shape (num_nodes, dim).
    **params : dict
        Additional parameters for future customization.

    Returns
    -------
    csr_matrix
        A sparse matrix representing the cosine similarity between embeddings.
    """
    nemb = np.einsum("ij,i->ij", emb, 1 / np.linalg.norm(emb, axis=1))
    src, trg, _ = find_edges(A)
<<<<<<< HEAD
    w = np.array(np.sum(nemb[src] * nemb[trg], axis=1)).reshape(-1)
    w = w + 1
    w = np.clip(w, -0.0, 2.0)
    
    A = sparse.csr_matrix((w+1, (src, trg)), shape=A.shape)
    A.data-=1
    return A
=======
    w = np.array(np.sum(nemb[src] * nemb[trg], axis=1)).reshape(-1) + 1.0
    w = np.clip(w, 0.0, 2.0)
    return sparse.csr_matrix((w, (src, trg)), shape=A.shape)
>>>>>>> ebd3d829


@weighting_model
def cosine_distance(A, emb, **params):
    """
    Computes the cosine distance between each pair of items in sparse matrix A using embeddings.

    Parameters:
    -----------
    A : sparse matrix
        Sparse matrix representing the user-item interactions.
    emb : array-like of shape (n_items, n_dimensions)
        Embedding vectors for each item.
    **params : dict
        Dictionary containing additional optional parameters.

    Returns:
    --------
    distance_matrix: csr_matrix
        Sparse cosine distance matrix between each pair of items in A.

    """
    nemb = np.einsum("ij,i->ij", emb, 1 / np.linalg.norm(emb, axis=1))
    src, trg, _ = find_edges(A)
    w = 1.0 - np.array(np.sum(nemb[src] * nemb[trg], axis=1)).reshape(-1)
    w = np.clip(w, 0.0, 2.0)
    A = sparse.csr_matrix((w+1, (src, trg)), shape=A.shape)
    A.data-=1
    return A



@weighting_model
def exp_cosine_similarity(A, emb, q=1):
    """
    Computes the exponential cosine similarity between each pair of items in sparse matrix A using embeddings.

    Parameters:
    -----------
    A : sparse matrix
        Sparse matrix representing the user-item interactions.
    emb : array-like of shape (n_items, n_dimensions)
        Embedding vectors for each item.
    q : float
        Exponential decay parameter.

    Returns:
    --------
    similarity_matrix : csr_matrix
        Sparse exponential cosine similarity matrix between each pair of items in A.
    """
    nemb = np.einsum("ij,i->ij", emb, 1 / np.linalg.norm(emb, axis=1))
    src, trg, _ = find_edges(A)
    w = np.array(np.sum(nemb[src] * nemb[trg], axis=1)).reshape(-1) - 1.0
    w = np.clip(w, -2.0, 0.0)

    w = np.exp(q * w)
    
    A = sparse.csr_matrix((w+1, (src, trg)), shape=A.shape)
    A.data-=1
    return A


@preprocessing_function
def q_factor_determination(A, emb_params, edge_weighting_params):
    """
    Preprocessing function for the iterative embedding algorithm.

    Parameters:
    -----------
    A : sparse matrix
        Sparse matrix representing the user-item interactions.
    emb_params : dict
        Dictionary containing the parameters for the embedding model.
    edge_weighting_params : dict
        Dictionary containing the parameters for the edge weighting model.

    Returns:
    --------
    emb_params : dict
        Dictionary containing the updated parameters for the embedding model.
    edge_weighting_params : dict
        Dictionary containing the updated parameters for the edge weighting model.
    """

    # Determine the q factor
    deg = A.sum(axis=1).A1
    deg_mode = stats.mode(deg)[0]
    if len(deg_mode) > 1:
        deg_mode = deg_mode.min()

    deg_ave = deg.mean()
    q = 10 * (deg_ave / deg_mode)
    edge_weighting_params["q"] = q
    return emb_params, edge_weighting_params<|MERGE_RESOLUTION|>--- conflicted
+++ resolved
@@ -40,7 +40,6 @@
     """
     nemb = np.einsum("ij,i->ij", emb, 1 / np.linalg.norm(emb, axis=1))
     src, trg, _ = find_edges(A)
-<<<<<<< HEAD
     w = np.array(np.sum(nemb[src] * nemb[trg], axis=1)).reshape(-1)
     w = w + 1
     w = np.clip(w, -0.0, 2.0)
@@ -48,12 +47,6 @@
     A = sparse.csr_matrix((w+1, (src, trg)), shape=A.shape)
     A.data-=1
     return A
-=======
-    w = np.array(np.sum(nemb[src] * nemb[trg], axis=1)).reshape(-1) + 1.0
-    w = np.clip(w, 0.0, 2.0)
-    return sparse.csr_matrix((w, (src, trg)), shape=A.shape)
->>>>>>> ebd3d829
-
 
 @weighting_model
 def cosine_distance(A, emb, **params):
